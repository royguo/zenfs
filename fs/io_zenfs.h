--- conflicted
+++ resolved
@@ -15,6 +15,7 @@
 #include <unistd.h>
 
 #include <atomic>
+#include <iostream>
 #include <mutex>
 #include <sstream>
 #include <string>
@@ -30,7 +31,7 @@
 class ZoneExtent {
  private:
   std::mutex writer_mtx_;
-  std::atomic<int> readers_;
+  std::atomic<int> readers_{0};
 
  public:
   uint64_t start_;
@@ -50,7 +51,8 @@
   void ReadUnlock() { readers_--; }
   void WriteLock() {
     writer_mtx_.lock();
-    while(readers_ > 0) {}
+    while (readers_ > 0) {
+    }
   }
   void WriteUnlock() { writer_mtx_.unlock(); }
 };
@@ -132,11 +134,8 @@
   void EncodeJson(std::ostream& json_stream);
   void MetadataSynced() { nr_synced_extents_ = extents_.size(); };
   void MetadataUnsynced() { nr_synced_extents_ = 0; };
-<<<<<<< HEAD
 
   IOStatus MigrateData(uint64_t offset, uint32_t length, Zone* target_zone);
-=======
->>>>>>> 1d7718f5
 
   Status DecodeFrom(Slice* input);
   Status MergeUpdate(std::shared_ptr<ZoneFile> update, bool replace);
